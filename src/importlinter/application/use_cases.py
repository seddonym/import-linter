--- conflicted
+++ resolved
@@ -252,11 +252,8 @@
                 "forbidden: importlinter.contracts.forbidden.ForbiddenContract",
                 "layers: importlinter.contracts.layers.LayersContract",
                 "independence: importlinter.contracts.independence.IndependenceContract",
-<<<<<<< HEAD
+                "protected: importlinter.contracts.protected.ProtectedContract",
                 "acyclic: importlinter.contracts.acyclic.AcyclicContract",
-=======
-                "protected: importlinter.contracts.protected.ProtectedContract",
->>>>>>> 906070ed
             ],
         )
     )
