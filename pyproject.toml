[project]
name = "import-linter"
version = "2.5.2"
license = {text = "BSD 2-Clause License"}
description = "Enforces rules for the imports within and between Python packages."
authors = [
    {name = "David Seddon", email = "david@seddonym.me"},
]
requires-python = ">=3.9"
dependencies = [
    "click>=6",
<<<<<<< HEAD
    "grimp@git+https://github.com/K4liber/grimp.git@find-shortest-cycle",
=======
    "grimp>=3.12",
>>>>>>> 6043b03f
    "tomli>=1.2.1; python_version < '3.11'",
    "typing-extensions>=3.10.0.0",
]
classifiers = [
    "Development Status :: 5 - Production/Stable",
    "Intended Audience :: Developers",
    "License :: OSI Approved :: BSD License",
    "Operating System :: Unix",
    "Operating System :: POSIX",
    "Operating System :: Microsoft :: Windows",
    "Programming Language :: Python",
    "Programming Language :: Python :: 3.9",
    "Programming Language :: Python :: 3.10",
    "Programming Language :: Python :: 3.11",
    "Programming Language :: Python :: 3.12",
    "Programming Language :: Python :: 3.13",
    "Programming Language :: Python :: 3.14",
    "Programming Language :: Python :: Implementation :: CPython",
    "Topic :: Utilities",
]
readme = "README.rst"

[build-system]
requires = ["hatchling"]
build-backend = "hatchling.build"

[tool.hatch.build.targets.wheel]
packages = ["src/importlinter"]

[tool.hatch.metadata]
allow-direct-references = true

[project.urls]
Documentation = "https://import-linter.readthedocs.io/"
Source-code = "https://github.com/seddonym/import-linter/"

[project.scripts]
lint-imports = "importlinter.cli:lint_imports_command"

[tool.setuptools]
include-package-data = true
zip-safe = false

[tool.setuptools.dynamic]
readme = {file = "README.rst"}

[tool.setuptools.package-data]
importlinter = ["py.typed"]

[tool.setuptools.packages.find]
where = ["src"]
namespaces = false

[tool.ruff]
line-length = 99
exclude = [
    "tests/assets"  # These are sample packages for tests to run under - we don't want ruff to mess with them.
]

[tool.isort]
multi_line_output = 3
include_trailing_comma = "True"
force_grid_wrap = 0
use_parentheses = "True"
line_length = 99

[tool.mypy]
exclude = [
    '^tests/assets/',
]
warn_unused_ignores = true
warn_redundant_casts = true

[tool.uv.sources]
import-linter = { workspace = true }

[dependency-groups]
dev = [
    "import-linter",
    "mypy>=1.18.2",
    "pre-commit>=4.3.0",
    "pytest>=8.4.2",
    "pyyaml>=6.0.3",
    "ruff>=0.13.2",
    "tox>=4.30.2",
    "types-pyyaml>=6.0.12.20250915",
]
docs = [
    "sphinx>=7.4.7",
    "sphinx-rtd-theme>=3.0.2",
]<|MERGE_RESOLUTION|>--- conflicted
+++ resolved
@@ -9,11 +9,7 @@
 requires-python = ">=3.9"
 dependencies = [
     "click>=6",
-<<<<<<< HEAD
     "grimp@git+https://github.com/K4liber/grimp.git@find-shortest-cycle",
-=======
-    "grimp>=3.12",
->>>>>>> 6043b03f
     "tomli>=1.2.1; python_version < '3.11'",
     "typing-extensions>=3.10.0.0",
 ]
