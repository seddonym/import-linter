--- conflicted
+++ resolved
@@ -13,11 +13,7 @@
 requires-python = ">=3.9"
 dependencies = [
     "click>=6",
-<<<<<<< HEAD
     "grimp@git+https://github.com/Peter554/grimp.git@find-shortest-cycle",
-=======
-    "grimp>=3.7",
->>>>>>> 345d13fd
     "tomli>=1.2.1; python_version < '3.11'",
     "typing-extensions>=3.10.0.0",
 ]
